<<<<<<< HEAD
use dusk_bls12_381::Scalar;
use hades252::{ScalarStrategy, Strategy, WIDTH};

=======
use dusk_plonk::bls12_381::Scalar as BlsScalar;
>>>>>>> 930baef0
use std::io;

/// Number of scalars used in a cipher
pub const CIPHER_SIZE: usize = 5;

/// Bytes consumed on serialization of the encrypted data
pub const ENCRYPTED_DATA_SIZE: usize = 32 * CIPHER_SIZE;

/// Maximum number of bits accepted by the encrypt function
pub const MESSAGE_BITS: usize = CIPHER_SIZE - 1;

/// Perform the key expansion
///
/// `x \in F_p, (a, b) \in F^2_p, key_expand(x) = (a, b)`
pub fn key_expand(secret: &Scalar) -> (Scalar, Scalar) {
    let mut p = [Scalar::zero(); WIDTH];
    p[1] = *secret;

    let mut strategy = ScalarStrategy::new();
    strategy.perm(&mut p);

    (p[1], p[2])
}

/// Encapsulates an encrypted data
#[derive(Debug, Copy, Clone, PartialEq, Eq, Default)]
pub struct EncryptedData {
<<<<<<< HEAD
    cipher: [Scalar; CIPHER_SIZE],
}

impl EncryptedData {
    /// Encrypt a pair m0 and m1 provided a secret pair and a nonce
    ///
    /// The message size will be truncated to [`MESSAGE_BITS`] bits
    pub fn encrypt(
        message: &[Scalar],
        secret: &Scalar,
        nonce: &Scalar,
    ) -> Self {
        let zero = Scalar::zero();
        let mut strategy = ScalarStrategy::new();
        let mut rng = rand::thread_rng();

        let (ks0, ks1) = key_expand(secret);

        let mut state = [zero; CIPHER_SIZE];
        let mut cipher = [zero; CIPHER_SIZE];

        state[1] = Scalar::from(5u64);
        state[2] = ks0;
        state[3] = ks1;
        state[4] = *nonce;

        strategy.perm(&mut state);

        (0..MESSAGE_BITS).for_each(|i| {
            state[i + 1] += if i < message.len() {
                message[i]
            } else {
                Scalar::random(&mut rng)
            };

            cipher[i] = state[i + 1];
        });

        strategy.perm(&mut state);
        cipher[MESSAGE_BITS] = state[1];

        Self { cipher }
=======
    a: BlsScalar,
    b: BlsScalar,
}

impl EncryptedData {
    /// Perform the encryption of a given message provided a secret and a nonce
    pub fn encrypt(
        message: &BlsScalar,
        secret: &BlsScalar,
        nonce: &BlsScalar,
    ) -> Self {
        let a = *message;
        let b = secret + nonce;

        Self { a, b }
>>>>>>> 930baef0
    }

    /// Decrypt a previously encrypted message, provided the shared secret and nonce
    /// used for encryption. If the decryption is not successful, `None` is returned
    pub fn decrypt(
        &self,
<<<<<<< HEAD
        secret: &Scalar,
        nonce: &Scalar,
    ) -> Option<[Scalar; MESSAGE_BITS]> {
        let zero = Scalar::zero();
        let mut strategy = ScalarStrategy::new();

        let (ks0, ks1) = key_expand(secret);

        let mut state = [zero; CIPHER_SIZE];
        let mut message = [zero; MESSAGE_BITS];

        state[1] = Scalar::from(5u64);
        state[2] = ks0;
        state[3] = ks1;
        state[4] = *nonce;

        strategy.perm(&mut state);

        (0..4).for_each(|i| {
            message[i] = self.cipher[i] - state[i + 1];
            state[i + 1] = self.cipher[i];
        });

        strategy.perm(&mut state);

        if self.cipher[4] == state[1] {
            Some(message)
=======
        secret: &BlsScalar,
        nonce: &BlsScalar,
    ) -> Option<BlsScalar> {
        if self.b == secret + nonce {
            Some(self.a)
>>>>>>> 930baef0
        } else {
            None
        }
    }
}

impl io::Write for EncryptedData {
    fn write(&mut self, buf: &[u8]) -> Result<usize, io::Error> {
        if buf.len() < CIPHER_SIZE * 32 {
            return Err(io::Error::from(io::ErrorKind::UnexpectedEof));
        }

        let mut bytes = [0u8; 32];
        self.cipher.iter_mut().try_fold(0usize, |mut n, x| {
            n += bytes.as_mut().write(&buf[n..n + 32])?;

            // Constant time option is REALLY inflexible, so this is required
            let scalar = Scalar::from_bytes(&bytes);

<<<<<<< HEAD
            if scalar.is_none().into() {
                return Err(io::Error::from(io::ErrorKind::InvalidData));
            }
=======
        // Constant time option is REALLY inflexible, so this is required
        let a = BlsScalar::from_bytes(&a);
>>>>>>> 930baef0

            *x = scalar.unwrap();

            Ok(n)
        })
    }

<<<<<<< HEAD
    fn flush(&mut self) -> Result<(), io::Error> {
        Ok(())
    }
}
=======
        let b = BlsScalar::from_bytes(&b);
>>>>>>> 930baef0

impl io::Read for EncryptedData {
    fn read(&mut self, buf: &mut [u8]) -> Result<usize, io::Error> {
        if buf.len() < CIPHER_SIZE * 32 {
            return Err(io::Error::from(io::ErrorKind::UnexpectedEof));
        }

        self.cipher.iter_mut().try_fold(0usize, |mut n, x| {
            n += (&mut x.to_bytes().as_ref()).read(&mut buf[n..n + 32])?;

            Ok(n)
        })
    }
}

#[cfg(test)]
pub mod tests {
    use super::{EncryptedData, ENCRYPTED_DATA_SIZE, MESSAGE_BITS};
    use dusk_bls12_381::Scalar;
    use std::io::{Read, Write};

    fn gen() -> ([Scalar; MESSAGE_BITS], Scalar, Scalar) {
        let mut rng = rand::thread_rng();

        let message = [
            Scalar::random(&mut rng),
            Scalar::random(&mut rng),
            Scalar::random(&mut rng),
            Scalar::random(&mut rng),
        ];

        let secret = Scalar::random(&mut rng);
        let nonce = Scalar::random(&mut rng);

        (message, secret, nonce)
    }

    #[test]
    fn poseidon_encrypt() {
        let (message, secret, nonce) = gen();

        let cipher = EncryptedData::encrypt(&message, &secret, &nonce);
        let decrypt = cipher.decrypt(&secret, &nonce).unwrap();

        assert_eq!(message, decrypt);
    }

    #[test]
    fn poseidon_encrypt_single_bit() {
        let (_, secret, nonce) = gen();
        let message = Scalar::random(&mut rand::thread_rng());

        let cipher = EncryptedData::encrypt(&[message], &secret, &nonce);
        let decrypt = cipher.decrypt(&secret, &nonce).unwrap();

        assert_eq!(message, decrypt[0]);
    }

    #[test]
    fn poseidon_encrypt_overflow() {
        let (_, secret, nonce) = gen();
        let message =
            [Scalar::random(&mut rand::thread_rng()); MESSAGE_BITS + 1];

        let cipher = EncryptedData::encrypt(&message, &secret, &nonce);
        let decrypt = cipher.decrypt(&secret, &nonce).unwrap();

        assert_eq!(message[0..MESSAGE_BITS], decrypt);
    }

    #[test]
    fn poseidon_encrypt_fail() {
        let (message, secret, nonce) = gen();

        let cipher = EncryptedData::encrypt(&message, &secret, &nonce);
        assert!(cipher.decrypt(&(secret + Scalar::one()), &nonce).is_none());
    }

    #[test]
    fn poseidon_serialize_encrypt() {
        let (message, secret, nonce) = gen();

        let mut cipher = EncryptedData::encrypt(&message, &secret, &nonce);

        let mut bytes = vec![0u8; ENCRYPTED_DATA_SIZE];
        cipher.read(bytes.as_mut_slice()).unwrap();

        let mut deser_cipher = EncryptedData::default();
        deser_cipher.write(bytes.as_slice()).unwrap();

        assert_eq!(cipher, deser_cipher);

        let decrypt = deser_cipher.decrypt(&secret, &nonce).unwrap();

        assert_eq!(message, decrypt);
    }
}<|MERGE_RESOLUTION|>--- conflicted
+++ resolved
@@ -1,10 +1,6 @@
-<<<<<<< HEAD
-use dusk_bls12_381::Scalar;
+use dusk_plonk::prelude::BlsScalar;
 use hades252::{ScalarStrategy, Strategy, WIDTH};
 
-=======
-use dusk_plonk::bls12_381::Scalar as BlsScalar;
->>>>>>> 930baef0
 use std::io;
 
 /// Number of scalars used in a cipher
@@ -19,8 +15,8 @@
 /// Perform the key expansion
 ///
 /// `x \in F_p, (a, b) \in F^2_p, key_expand(x) = (a, b)`
-pub fn key_expand(secret: &Scalar) -> (Scalar, Scalar) {
-    let mut p = [Scalar::zero(); WIDTH];
+pub fn key_expand(secret: &BlsScalar) -> (BlsScalar, BlsScalar) {
+    let mut p = [BlsScalar::zero(); WIDTH];
     p[1] = *secret;
 
     let mut strategy = ScalarStrategy::new();
@@ -32,8 +28,7 @@
 /// Encapsulates an encrypted data
 #[derive(Debug, Copy, Clone, PartialEq, Eq, Default)]
 pub struct EncryptedData {
-<<<<<<< HEAD
-    cipher: [Scalar; CIPHER_SIZE],
+    cipher: [BlsScalar; CIPHER_SIZE],
 }
 
 impl EncryptedData {
@@ -41,11 +36,11 @@
     ///
     /// The message size will be truncated to [`MESSAGE_BITS`] bits
     pub fn encrypt(
-        message: &[Scalar],
-        secret: &Scalar,
-        nonce: &Scalar,
+        message: &[BlsScalar],
+        secret: &BlsScalar,
+        nonce: &BlsScalar,
     ) -> Self {
-        let zero = Scalar::zero();
+        let zero = BlsScalar::zero();
         let mut strategy = ScalarStrategy::new();
         let mut rng = rand::thread_rng();
 
@@ -54,7 +49,7 @@
         let mut state = [zero; CIPHER_SIZE];
         let mut cipher = [zero; CIPHER_SIZE];
 
-        state[1] = Scalar::from(5u64);
+        state[1] = BlsScalar::from(5u64);
         state[2] = ks0;
         state[3] = ks1;
         state[4] = *nonce;
@@ -65,7 +60,7 @@
             state[i + 1] += if i < message.len() {
                 message[i]
             } else {
-                Scalar::random(&mut rng)
+                BlsScalar::random(&mut rng)
             };
 
             cipher[i] = state[i + 1];
@@ -75,34 +70,16 @@
         cipher[MESSAGE_BITS] = state[1];
 
         Self { cipher }
-=======
-    a: BlsScalar,
-    b: BlsScalar,
-}
-
-impl EncryptedData {
-    /// Perform the encryption of a given message provided a secret and a nonce
-    pub fn encrypt(
-        message: &BlsScalar,
-        secret: &BlsScalar,
-        nonce: &BlsScalar,
-    ) -> Self {
-        let a = *message;
-        let b = secret + nonce;
-
-        Self { a, b }
->>>>>>> 930baef0
     }
 
     /// Decrypt a previously encrypted message, provided the shared secret and nonce
     /// used for encryption. If the decryption is not successful, `None` is returned
     pub fn decrypt(
         &self,
-<<<<<<< HEAD
-        secret: &Scalar,
-        nonce: &Scalar,
-    ) -> Option<[Scalar; MESSAGE_BITS]> {
-        let zero = Scalar::zero();
+        secret: &BlsScalar,
+        nonce: &BlsScalar,
+    ) -> Option<[BlsScalar; MESSAGE_BITS]> {
+        let zero = BlsScalar::zero();
         let mut strategy = ScalarStrategy::new();
 
         let (ks0, ks1) = key_expand(secret);
@@ -110,7 +87,7 @@
         let mut state = [zero; CIPHER_SIZE];
         let mut message = [zero; MESSAGE_BITS];
 
-        state[1] = Scalar::from(5u64);
+        state[1] = BlsScalar::from(5u64);
         state[2] = ks0;
         state[3] = ks1;
         state[4] = *nonce;
@@ -126,13 +103,6 @@
 
         if self.cipher[4] == state[1] {
             Some(message)
-=======
-        secret: &BlsScalar,
-        nonce: &BlsScalar,
-    ) -> Option<BlsScalar> {
-        if self.b == secret + nonce {
-            Some(self.a)
->>>>>>> 930baef0
         } else {
             None
         }
@@ -150,16 +120,11 @@
             n += bytes.as_mut().write(&buf[n..n + 32])?;
 
             // Constant time option is REALLY inflexible, so this is required
-            let scalar = Scalar::from_bytes(&bytes);
-
-<<<<<<< HEAD
+            let scalar = BlsScalar::from_bytes(&bytes);
+
             if scalar.is_none().into() {
                 return Err(io::Error::from(io::ErrorKind::InvalidData));
             }
-=======
-        // Constant time option is REALLY inflexible, so this is required
-        let a = BlsScalar::from_bytes(&a);
->>>>>>> 930baef0
 
             *x = scalar.unwrap();
 
@@ -167,14 +132,10 @@
         })
     }
 
-<<<<<<< HEAD
     fn flush(&mut self) -> Result<(), io::Error> {
         Ok(())
     }
 }
-=======
-        let b = BlsScalar::from_bytes(&b);
->>>>>>> 930baef0
 
 impl io::Read for EncryptedData {
     fn read(&mut self, buf: &mut [u8]) -> Result<usize, io::Error> {
@@ -193,21 +154,21 @@
 #[cfg(test)]
 pub mod tests {
     use super::{EncryptedData, ENCRYPTED_DATA_SIZE, MESSAGE_BITS};
-    use dusk_bls12_381::Scalar;
+    use dusk_plonk::prelude::BlsScalar;
     use std::io::{Read, Write};
 
-    fn gen() -> ([Scalar; MESSAGE_BITS], Scalar, Scalar) {
+    fn gen() -> ([BlsScalar; MESSAGE_BITS], BlsScalar, BlsScalar) {
         let mut rng = rand::thread_rng();
 
         let message = [
-            Scalar::random(&mut rng),
-            Scalar::random(&mut rng),
-            Scalar::random(&mut rng),
-            Scalar::random(&mut rng),
+            BlsScalar::random(&mut rng),
+            BlsScalar::random(&mut rng),
+            BlsScalar::random(&mut rng),
+            BlsScalar::random(&mut rng),
         ];
 
-        let secret = Scalar::random(&mut rng);
-        let nonce = Scalar::random(&mut rng);
+        let secret = BlsScalar::random(&mut rng);
+        let nonce = BlsScalar::random(&mut rng);
 
         (message, secret, nonce)
     }
@@ -225,7 +186,7 @@
     #[test]
     fn poseidon_encrypt_single_bit() {
         let (_, secret, nonce) = gen();
-        let message = Scalar::random(&mut rand::thread_rng());
+        let message = BlsScalar::random(&mut rand::thread_rng());
 
         let cipher = EncryptedData::encrypt(&[message], &secret, &nonce);
         let decrypt = cipher.decrypt(&secret, &nonce).unwrap();
@@ -237,7 +198,7 @@
     fn poseidon_encrypt_overflow() {
         let (_, secret, nonce) = gen();
         let message =
-            [Scalar::random(&mut rand::thread_rng()); MESSAGE_BITS + 1];
+            [BlsScalar::random(&mut rand::thread_rng()); MESSAGE_BITS + 1];
 
         let cipher = EncryptedData::encrypt(&message, &secret, &nonce);
         let decrypt = cipher.decrypt(&secret, &nonce).unwrap();
@@ -250,7 +211,9 @@
         let (message, secret, nonce) = gen();
 
         let cipher = EncryptedData::encrypt(&message, &secret, &nonce);
-        assert!(cipher.decrypt(&(secret + Scalar::one()), &nonce).is_none());
+        assert!(cipher
+            .decrypt(&(secret + BlsScalar::one()), &nonce)
+            .is_none());
     }
 
     #[test]
