--- conflicted
+++ resolved
@@ -7,15 +7,13 @@
 
 ## [Unreleased]
 
-<<<<<<< HEAD
 ## [0.15.0] - 04-12-20
 ### Fixed
 - PoseidonMaxAnnotation borrow fix for latest microkelvin.
-=======
+
 ## [0.14.1] - 21-11-20
 ### Changed
 - Sponge hash defined as a no-std function.
->>>>>>> 52de9b37
 
 ## [0.14.0] - 17-11-20
 ### Changed
